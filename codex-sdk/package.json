--- conflicted
+++ resolved
@@ -34,14 +34,10 @@
     "release:latest": "npm run build:clean && npm publish --tag latest --access public"
   },
   "dependencies": {
-<<<<<<< HEAD
-    "@openai/codex": "^0.2.0"
+    "@openai/codex": "^0.20.0"
   },
   "devDependencies": {
     "@types/node": "^22.0.0",
     "typescript": "^5.9.2"
-=======
-    "@openai/codex": "^0.20.0"
->>>>>>> d146c590
   }
 }